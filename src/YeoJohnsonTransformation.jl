--- conflicted
+++ resolved
@@ -106,9 +106,7 @@
 end
 
 
-<<<<<<< HEAD
-# StatsAPI.confint -- can re refactor boxcox slightly so that we can share an implementaiton?
-
+# StatsAPI.confint -- can re refactor boxcox slightly so that we can share an implementation?
 
 function Base.show(io::IO, t::YeoJohnsonTransformation)
     println(io, "Yeo-Johnson transformation")
@@ -152,10 +150,6 @@
 
     return nothing
 end
-=======
-# StatsAPI.confint -- can re refactor boxcox slightly so that we can share an implementation?
-# Base.show
->>>>>>> ca736517
 
 #####
 ##### Internal methods that traits redirect to
